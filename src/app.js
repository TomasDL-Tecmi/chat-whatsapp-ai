import { join } from 'path'
import { createBot, createProvider, createFlow, addKeyword, utils, EVENTS } from '@builderbot/bot'
import { JsonFileDB as Database } from '@builderbot/database-json'
import { BaileysProvider as Provider } from '@builderbot/provider-baileys'
import { generateText } from 'ai'
import { openai } from '@ai-sdk/openai'
import dotenv from 'dotenv'
// Importar utilidades personalizadas
import { updateLastMessageTime } from './utils/contactUtils.js'
import { properties } from './data/properties.js'
import { logger } from './utils/logger.js'

// Load environment variables
dotenv.config()

const PORT = process.env.PORT ?? 3008
const CONVERSATION_HISTORY_SIZE = 5 // Almacenar las últimas 5 interacciones

// Constantes para mensajes
const MESSAGES = {
  welcome: "¡Hola! Soy tu asesor inmobiliario personal. ¿En qué puedo ayudarte hoy?",
  imageAnalyzing: "Estoy analizando la imagen de la propiedad, dame un momento...",
  error: "Lo siento, tuve un problema al procesar tu mensaje. ¿Podrías intentarlo de nuevo?"
}

// Clase para manejar el historial de conversación
class ConversationManager {
  constructor() {
    this.histories = {}; // Mapeo de número de usuario a su historial
  }

  // Añadir mensaje al historial
  addMessage(userId, role, content) {
    if (!this.histories[userId]) {
      this.histories[userId] = [];
    }
    
    this.histories[userId].push({ role, content });
    
    // Mantener solo las últimas CONVERSATION_HISTORY_SIZE interacciones
    if (this.histories[userId].length > CONVERSATION_HISTORY_SIZE * 3) { // *2 porque cada interacción tiene mensaje usuario y respuesta
      this.histories[userId] = this.histories[userId].slice(-CONVERSATION_HISTORY_SIZE * 3);
    }
    
    logger.info('Added message to history', { userId, historySize: this.histories[userId].length });
  }

  // Obtener el historial completo para un usuario
  getHistory(userId) {
    return this.histories[userId] || [];
  }

  // Generar prompt con contexto de la conversación
  generateContextualPrompt(userId, currentQuery) {
    const history = this.getHistory(userId);
    
    if (history.length === 0) {
      return currentQuery;
    }
    
    // Formatear el historial para incluirlo en el prompt
    const formattedHistory = history.map(msg => 
      `${msg.role === 'user' ? 'Cliente' : 'Asesor'}: ${msg.content}`
    ).join('\n');
    
    return `Historial de conversación:\n${formattedHistory}\n\nConsulta actual del cliente: ${currentQuery}`;
  }
}

// Instancia global del administrador de conversaciones
const conversationManager = new ConversationManager();

// OpenAI helper function with conversation history
async function getAIResponse(userId, prompt) {
  // Primero, guardamos el mensaje del usuario en el historial
  conversationManager.addMessage(userId, 'user', prompt);
  
  // Incluimos el historial de conversación en el prompt
  const contextualPrompt = conversationManager.generateContextualPrompt(userId, prompt);
  
  logger.info('Sending request to OpenAI', { 
    userId,
    promptLength: contextualPrompt.length
  });
  
  const startTime = Date.now();
  try {
    let systemPrompt = `Eres un asesor inmobiliario entusiasta y persuasivo. Tu objetivo es ayudar a los clientes a encontrar la propiedad perfecta.

Reglas importantes:
1. Proporciona información concisa y precisa sobre propiedades
2. Mantén las respuestas por debajo de 200 palabras
3. Evita repetir la misma frase de introducción en cada mensaje
4. Personaliza tus respuestas basándote en el historial de la conversación
5. Muestra entusiasmo pero mantén un tono profesional
6. Si el cliente ya mencionó sus preferencias, no preguntes por ellas de nuevo
7. Sé conversacional y natural, como un agente inmobiliario real
8. IMPORTANTE: No repitas "Puedo ayudarte a encontrar la propiedad ideal para ti" en cada mensaje

Aquí tienes todas las propiedades disponibles. Utiliza la información relevante según la consulta del cliente:
${JSON.stringify(properties)}`;
    
    const { text } = await generateText({
      model: openai('gpt-4o'),
      prompt: contextualPrompt,
      system: systemPrompt
    });
    
    const timeTaken = Date.now() - startTime;
    logger.ai(prompt, text, timeTaken);
    
    // Guardar la respuesta en el historial
    conversationManager.addMessage(userId, 'assistant', text);
    
    return text;
  } catch (error) {
    const timeTaken = Date.now() - startTime;
    logger.error(`OpenAI request failed after ${timeTaken}ms`, error);
    
    return MESSAGES.error;
  }
}

// Simular delay de escritura para respuestas más naturales
function getTypingDelay(text) {
  // Aproximadamente 8 caracteres por segundo (velocidad de escritura natural)
  const baseDelay = 500; // delay mínimo de 500ms
  const calculatedDelay = Math.min(text.length * 125 / 8, 3000); // máximo 3 segundos
  return baseDelay + calculatedDelay;
}

// Enhanced flowDynamic function with human-like delays
async function humanFlowDynamic(ctx, message, options = {}) {
  const { flowDynamic } = ctx;
  
  if (!flowDynamic) {
    logger.error('flowDynamic function not available in context', { ctx });
    return;
  }
  
  // Add a small delay to simulate "typing"
  const delay = options.delay || getTypingDelay(message);

  await new Promise(resolve => setTimeout(resolve, delay));
  
  // Send the message
  return flowDynamic(message);
}

// Función para analizar imágenes con IA
async function analyzePropertyImageWithAI(imageData, userMessage) {
  try {
    // Esta función debe ser implementada según la API que uses para análisis de imágenes
    // Por ahora devolvemos un placeholder
    return {
      text: "He analizado la imagen de la propiedad. Se ve como una propiedad en buen estado. ¿Te gustaría saber más detalles sobre propiedades similares?"
    };
  } catch (error) {
    logger.error('Error in AI vision service call', error);
    throw error;
  }
}

async function processAnyMessage(ctx, ctxFunctions) {
  const { flowDynamic } = ctxFunctions;
  const userId = ctx.from;
  
  if (!flowDynamic) {
    logger.error('flowDynamic function not available', { ctxFunctions });
    return;
  }
  
<<<<<<< HEAD
  logger.info('Processing message', { from: userId, message: ctx.body });

=======
  logger.info('Processing message via processAnyMessage function', { from: ctx.from, message: ctx.body });
  
  // Verificar si el contacto está guardado - solo para logging, no bloqueamos la respuesta
  // para depuración
  const contactSaved = await isContactSaved(ctx);
  if (contactSaved) {
    logger.info('Contacto guardado detectado, pero continuando para depuración', { from: ctx.from });
  }
  
  // Verificar si ha pasado mucho tiempo desde el último mensaje (timeout)
  if (await hasTimedOut(ctx, state, CONVERSATION_TIMEOUT)) {
    logger.info('Conversation timed out, resetting state', { from: ctx.from });
    if (state && state.update) {
      await state.update({ lastMessageTime: Date.now() });
    }
  } else {
    // Actualizar el timestamp del último mensaje
    await updateLastMessageTime(state);
  }
  
>>>>>>> 8e0e9b32
  // Check if the message contains media (image)
  const hasMedia = ctx.message && ctx.message.hasMedia;
  
  // Handle image analysis if there's media
  if (hasMedia) {
    logger.info('Message contains media, attempting to analyze', { from: userId });
    try {
      // Download the media
      const media = await ctx.downloadMedia();
      if (media) {
        logger.info('Media downloaded successfully', { from: userId, mediaType: media.mimetype });
        
        // Check if it's an image
        if (media.mimetype.startsWith('image/')) {
          await humanFlowDynamic({ flowDynamic }, MESSAGES.imageAnalyzing);
          
          // Enviar la imagen directamente a la IA para análisis
          const imageAnalysis = await analyzePropertyImageWithAI(media.data, ctx.body);
          await humanFlowDynamic({ flowDynamic }, imageAnalysis.text);
          return;
        }
      }
    } catch (error) {
      logger.error('Error processing media', error);
    }
  }
  
  // Procesar el mensaje como consulta de texto
  try {
    const aiResponse = await getAIResponse(userId, ctx.body);
    await humanFlowDynamic({ flowDynamic }, aiResponse);
  } catch (error) {
    logger.error('Error getting AI response', error);
    await humanFlowDynamic({ flowDynamic }, MESSAGES.error);
  }
}

// Define el flujo principal - IMPORTANTE: Ya no incluye la respuesta adicional
const realEstateFlow = addKeyword(['bienes raices', 'inmobiliaria', 'propiedades', 'casa', 'departamento', 'terreno', utils.setEvent('REAL_ESTATE')])
  .addAction(async (ctx, { flowDynamic, state }) => {
    await updateLastMessageTime(state);
    
    // Procesar el mensaje directamente
    await processAnyMessage(ctx, { flowDynamic, state });
  });

// Flujo de bienvenida - CORREGIDO para eliminar la respuesta duplicada
const welcomeFlow = addKeyword(EVENTS.WELCOME)
  .addAction(async (ctx, { flowDynamic, state }) => {
    // Si es primer mensaje, enviamos saludo
    if (!conversationManager.getHistory(ctx.from).length) {
      await humanFlowDynamic({ flowDynamic }, MESSAGES.welcome);
    }
    
    // Procesar el mensaje del usuario
    await processAnyMessage(ctx, { flowDynamic, state });
  });

const main = async () => {
  logger.info('Starting Real Estate Advisor Bot', { port: PORT });
  
  try {
    // Create a flow for the bot
    const adapterFlow = createFlow([welcomeFlow]);
    logger.info('Flow adapter created successfully');
    
<<<<<<< HEAD
    const adapterProvider = createProvider(Provider, {
      // Configuración para manejar todos los mensajes que no coinciden con ningún flujo
      businessLogic: async (ctx, { flowDynamic, state, gotoFlow, endFlow }) => {
        // Saltamos si ya fue respondido o es un comando
        if (ctx.answered || ctx.body.startsWith('/')) {
          return;
        }
        
        // Verificar si el mensaje está vacío
        if (!ctx.body || ctx.body.trim() === '') {
          logger.info('Ignoring empty message', { from: ctx.from });
          return;
        }
        
        logger.info('Handling unmatched message', { from: ctx.from, message: ctx.body });
        await processAnyMessage(ctx, { flowDynamic, state, gotoFlow, endFlow });
      }
    });
    
    const adapterDB = new Database({ filename: 'db.json' });
    logger.info('Database adapter created successfully', { dbFile: 'db.json' });

    const { handleCtx, httpServer } = await createBot({
      flow: adapterFlow,
      provider: adapterProvider,
      database: adapterDB,
    });
    logger.info('Bot created successfully');

    // Endpoint para enviar mensajes
    adapterProvider.server.post(
      '/v1/messages',
      handleCtx(async (bot, req, res) => {
        const { number, message, urlMedia } = req.body;
        logger.info('API request: Send message', { to: number, message, hasMedia: !!urlMedia });
        
        try {
          await bot.sendMessage(number, message, { media: urlMedia ?? null });
          logger.info('Message sent successfully', { to: number });
          return res.end('sended');
        } catch (error) {
          logger.error('Failed to send message', error);
          res.status(500).end('error');
        }
      })
    );

    // Endpoint para registrar usuarios
    adapterProvider.server.post(
      '/v1/register',
      handleCtx(async (bot, req, res) => {
        const { number, name } = req.body;
        logger.info('API request: Trigger registration', { number, name });
        
        try {
          await bot.dispatch('REGISTER_FLOW', { from: number, name });
          logger.info('Registration flow triggered', { for: number });
          return res.end('trigger');
        } catch (error) {
          logger.error('Failed to trigger registration flow', error);
          res.status(500).end('error');
        }
      })
    );

    // Endpoint para consultas inmobiliarias
    adapterProvider.server.post(
      '/v1/real-estate',
      handleCtx(async (bot, req, res) => {
        const { number, question } = req.body;
        logger.info('API request: Real estate inquiry', { number, question });
=======
    // Add delay before follow-up con tono de ventas
    await delay(getRandomDelay(1500, 2500));
    await humanFlowDynamic({ flowDynamic }, analysis.language === "es" 
      ? "¿Estás buscando invertir o encontrar tu hogar ideal? ¡El mercado está muy activo en este momento! 🔥" 
      : "Are you looking to invest or find your ideal home? The market is very active right now! 🔥");
  }
  
  // Actualizar el timestamp del último mensaje para controlar el timeout
  await updateLastMessageTime(state);
}

// Eliminamos los flujos específicos y usamos solo el flujo agnóstico

// Eliminamos todos los flujos específicos basados en palabras clave
// Ya que ahora usaremos un enfoque agnóstico que procesa cualquier mensaje

const main = async () => {
    logger.info('Starting Real Estate Advisor Bot', { port: PORT });
    
    try {
        // Crear un flujo agnóstico que procese cualquier mensaje sin depender de palabras clave
        // Usamos un patrón comodín que captura cualquier texto entrante
        const agnosticFlow = addKeyword(['.*'], { regex: true })
            .addAction(async (ctx, ctxFunctions) => {
                logger.info('Procesando mensaje con flujo agnóstico', { from: ctx.from, message: ctx.body });
                // Procesar cualquier mensaje directamente
                await processAnyMessage(ctx, ctxFunctions);
            });
            
        // Create a flow for the bot - solo incluimos el flujo agnóstico
        const adapterFlow = createFlow([agnosticFlow]);
        logger.info('Agnostic flow adapter created successfully');
        
        const adapterProvider = createProvider(Provider, {
          // Configuramos el proveedor como respaldo para manejar mensajes que no coinciden con el flujo principal
          // Aunque ahora el flujo principal debería capturar todos los mensajes
          businessLogic: async (ctx, { flowDynamic, state, gotoFlow, endFlow }) => {
              // Saltamos si ya fue respondido o es un comando
              if (ctx.answered || ctx.body.startsWith('/')) {
                  logger.info('Mensaje ya respondido o es un comando, ignorando', { from: ctx.from });
                  return;
              }
              
              // Verificar si el mensaje está vacío
              if (!ctx.body || ctx.body.trim() === '') {
                  logger.info('Ignoring empty message', { from: ctx.from });
                  return;
              }
              
              // Verificar si el contacto está guardado - solo responder a contactos no guardados
              // Nota: Esta verificación ahora es solo para logging, ya que la función isContactSaved
              // ha sido modificada para retornar false temporalmente para depuración
              const contactSaved = await isContactSaved(ctx);
              if (contactSaved) {
                  logger.info('Contacto guardado detectado en businessLogic, pero continuando para depuración', { from: ctx.from });
              }
              
              logger.info('Handling message via businessLogic fallback', { from: ctx.from, message: ctx.body });
              await processAnyMessage(ctx, { flowDynamic, state, gotoFlow, endFlow });
            }
        });
        logger.info('Provider adapter created successfully');
>>>>>>> 8e0e9b32
        
        try {
          await bot.dispatch('REAL_ESTATE', { from: number, question });
          logger.info('Real estate flow triggered', { for: number });
          return res.end('trigger');
        } catch (error) {
          logger.error('Failed to trigger real estate flow', error);
          res.status(500).end('error');
        }
      })
    );

    // Endpoint para gestionar la lista negra
    adapterProvider.server.post(
      '/v1/blacklist',
      handleCtx(async (bot, req, res) => {
        const { number, intent } = req.body;
        logger.info('API request: Blacklist operation', { number, intent });
        
        try {
          if (intent === 'remove') {
            bot.blacklist.remove(number);
            logger.info('Number removed from blacklist', { number });
          }
          if (intent === 'add') {
            bot.blacklist.add(number);
            logger.info('Number added to blacklist', { number });
          }

          res.writeHead(200, { 'Content-Type': 'application/json' });
          return res.end(JSON.stringify({ status: 'ok', number, intent }));
        } catch (error) {
          logger.error('Failed to process blacklist operation', error);
          res.status(500).end('error');
        }
      })
    );

    httpServer(+PORT);
    logger.info(`HTTP server started on port ${PORT}`);
    
    // Log startup complete
    logger.info('Real Estate Advisor Bot is now running', { 
      port: PORT, 
      openaiModel: 'gpt-4o',
      time: new Date().toISOString() 
    });
    
    // Handle process termination
    process.on('SIGINT', () => {
      logger.info('Bot shutting down...');
      process.exit(0);
    });
    
    // Handle uncaught exceptions
    process.on('uncaughtException', (error) => {
      logger.error('Uncaught exception', error);
    });
    
    // Handle unhandled promise rejections
    process.on('unhandledRejection', (reason, promise) => {
      logger.error('Unhandled promise rejection', { reason, promise });
    });
    
  } catch (error) {
    logger.error('Failed to start bot', error);
    process.exit(1);
  }
};

main();<|MERGE_RESOLUTION|>--- conflicted
+++ resolved
@@ -162,6 +162,8 @@
 }
 
 async function processAnyMessage(ctx, ctxFunctions) {
+  console.log("processAnyMessage" + ctx)
+
   const { flowDynamic } = ctxFunctions;
   const userId = ctx.from;
   
@@ -169,32 +171,9 @@
     logger.error('flowDynamic function not available', { ctxFunctions });
     return;
   }
-  
-<<<<<<< HEAD
   logger.info('Processing message', { from: userId, message: ctx.body });
-
-=======
-  logger.info('Processing message via processAnyMessage function', { from: ctx.from, message: ctx.body });
-  
-  // Verificar si el contacto está guardado - solo para logging, no bloqueamos la respuesta
-  // para depuración
-  const contactSaved = await isContactSaved(ctx);
-  if (contactSaved) {
-    logger.info('Contacto guardado detectado, pero continuando para depuración', { from: ctx.from });
-  }
-  
-  // Verificar si ha pasado mucho tiempo desde el último mensaje (timeout)
-  if (await hasTimedOut(ctx, state, CONVERSATION_TIMEOUT)) {
-    logger.info('Conversation timed out, resetting state', { from: ctx.from });
-    if (state && state.update) {
-      await state.update({ lastMessageTime: Date.now() });
-    }
-  } else {
-    // Actualizar el timestamp del último mensaje
-    await updateLastMessageTime(state);
-  }
-  
->>>>>>> 8e0e9b32
+  logger.info("Message", {ctx})
+
   // Check if the message contains media (image)
   const hasMedia = ctx.message && ctx.message.hasMedia;
   
@@ -232,18 +211,11 @@
   }
 }
 
-// Define el flujo principal - IMPORTANTE: Ya no incluye la respuesta adicional
-const realEstateFlow = addKeyword(['bienes raices', 'inmobiliaria', 'propiedades', 'casa', 'departamento', 'terreno', utils.setEvent('REAL_ESTATE')])
-  .addAction(async (ctx, { flowDynamic, state }) => {
-    await updateLastMessageTime(state);
-    
-    // Procesar el mensaje directamente
-    await processAnyMessage(ctx, { flowDynamic, state });
-  });
-
 // Flujo de bienvenida - CORREGIDO para eliminar la respuesta duplicada
 const welcomeFlow = addKeyword(EVENTS.WELCOME)
   .addAction(async (ctx, { flowDynamic, state }) => {
+    console.log("addKeyword"+ctx)
+
     // Si es primer mensaje, enviamos saludo
     if (!conversationManager.getHistory(ctx.from).length) {
       await humanFlowDynamic({ flowDynamic }, MESSAGES.welcome);
@@ -261,10 +233,10 @@
     const adapterFlow = createFlow([welcomeFlow]);
     logger.info('Flow adapter created successfully');
     
-<<<<<<< HEAD
     const adapterProvider = createProvider(Provider, {
       // Configuración para manejar todos los mensajes que no coinciden con ningún flujo
       businessLogic: async (ctx, { flowDynamic, state, gotoFlow, endFlow }) => {
+        console.log(ctx)
         // Saltamos si ya fue respondido o es un comando
         if (ctx.answered || ctx.body.startsWith('/')) {
           return;
@@ -333,70 +305,6 @@
       handleCtx(async (bot, req, res) => {
         const { number, question } = req.body;
         logger.info('API request: Real estate inquiry', { number, question });
-=======
-    // Add delay before follow-up con tono de ventas
-    await delay(getRandomDelay(1500, 2500));
-    await humanFlowDynamic({ flowDynamic }, analysis.language === "es" 
-      ? "¿Estás buscando invertir o encontrar tu hogar ideal? ¡El mercado está muy activo en este momento! 🔥" 
-      : "Are you looking to invest or find your ideal home? The market is very active right now! 🔥");
-  }
-  
-  // Actualizar el timestamp del último mensaje para controlar el timeout
-  await updateLastMessageTime(state);
-}
-
-// Eliminamos los flujos específicos y usamos solo el flujo agnóstico
-
-// Eliminamos todos los flujos específicos basados en palabras clave
-// Ya que ahora usaremos un enfoque agnóstico que procesa cualquier mensaje
-
-const main = async () => {
-    logger.info('Starting Real Estate Advisor Bot', { port: PORT });
-    
-    try {
-        // Crear un flujo agnóstico que procese cualquier mensaje sin depender de palabras clave
-        // Usamos un patrón comodín que captura cualquier texto entrante
-        const agnosticFlow = addKeyword(['.*'], { regex: true })
-            .addAction(async (ctx, ctxFunctions) => {
-                logger.info('Procesando mensaje con flujo agnóstico', { from: ctx.from, message: ctx.body });
-                // Procesar cualquier mensaje directamente
-                await processAnyMessage(ctx, ctxFunctions);
-            });
-            
-        // Create a flow for the bot - solo incluimos el flujo agnóstico
-        const adapterFlow = createFlow([agnosticFlow]);
-        logger.info('Agnostic flow adapter created successfully');
-        
-        const adapterProvider = createProvider(Provider, {
-          // Configuramos el proveedor como respaldo para manejar mensajes que no coinciden con el flujo principal
-          // Aunque ahora el flujo principal debería capturar todos los mensajes
-          businessLogic: async (ctx, { flowDynamic, state, gotoFlow, endFlow }) => {
-              // Saltamos si ya fue respondido o es un comando
-              if (ctx.answered || ctx.body.startsWith('/')) {
-                  logger.info('Mensaje ya respondido o es un comando, ignorando', { from: ctx.from });
-                  return;
-              }
-              
-              // Verificar si el mensaje está vacío
-              if (!ctx.body || ctx.body.trim() === '') {
-                  logger.info('Ignoring empty message', { from: ctx.from });
-                  return;
-              }
-              
-              // Verificar si el contacto está guardado - solo responder a contactos no guardados
-              // Nota: Esta verificación ahora es solo para logging, ya que la función isContactSaved
-              // ha sido modificada para retornar false temporalmente para depuración
-              const contactSaved = await isContactSaved(ctx);
-              if (contactSaved) {
-                  logger.info('Contacto guardado detectado en businessLogic, pero continuando para depuración', { from: ctx.from });
-              }
-              
-              logger.info('Handling message via businessLogic fallback', { from: ctx.from, message: ctx.body });
-              await processAnyMessage(ctx, { flowDynamic, state, gotoFlow, endFlow });
-            }
-        });
-        logger.info('Provider adapter created successfully');
->>>>>>> 8e0e9b32
         
         try {
           await bot.dispatch('REAL_ESTATE', { from: number, question });
